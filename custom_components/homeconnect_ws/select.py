"""Select entities."""

from __future__ import annotations

from typing import TYPE_CHECKING

from homeassistant.components.select import SelectEntity

from .entity import HCEntity
from .helpers import create_entities

if TYPE_CHECKING:
    from homeassistant.core import HomeAssistant
    from homeassistant.helpers.device_registry import DeviceInfo
    from homeassistant.helpers.entity_platform import AddEntitiesCallback
    from homeconnect_websocket import HomeAppliance
    from homeconnect_websocket.entities import SelectedProgram

    from . import HCConfigEntry
    from .entity_descriptions.descriptions_definitions import HCSelectEntityDescription
PARALLEL_UPDATES = 0


async def async_setup_entry(
    hass: HomeAssistant,  # noqa: ARG001
    config_entry: HCConfigEntry,
    async_add_entites: AddEntitiesCallback,
) -> None:
    """Set up select platform."""
    entities = create_entities(
        {"select": HCSelect, "program": HCProgram},
        config_entry.runtime_data,
    )
    async_add_entites(entities)


class HCSelect(HCEntity, SelectEntity):
    """Select Entity."""

    entity_description: HCSelectEntityDescription
    _rev_options: dict[str, str]

    def __init__(
        self,
        entity_description: HCSelectEntityDescription,
        appliance: HomeAppliance,
        device_info: DeviceInfo,
    ) -> None:
        super().__init__(entity_description, appliance, device_info)

        self._rev_options = {}
        if entity_description.options:
            self._attr_options = entity_description.options
        elif self._entity.enum:
            self._attr_options = []
            if self.entity_description.has_state_translation:
                for value in self._entity.enum.values():
                    self._attr_options.append(str(value).lower())
            else:
                for value in self._entity.enum.values():
                    self._attr_options.append(str(value))

        if self.entity_description.has_state_translation and self._entity.enum:
            for value in self._entity.enum.values():
                self._rev_options[str(value).lower()] = value

    @property
    def current_option(self) -> str:
        if self.entity_description.has_state_translation:
            value = str(self._entity.value).lower()
            if value in self._attr_options:
                return value
        value = str(self._entity.value)
        if value in self._attr_options:
            return value
        return None

    async def async_select_option(self, option: str) -> None:
        if self._rev_options:
            option = self._rev_options[option]
        await self._entity.set_value(option)


class HCProgram(HCSelect):
    """Program select Entity."""

    _entity: SelectedProgram

    def __init__(
        self,
        entity_description: HCSelectEntityDescription,
        appliance: HomeAppliance,
        device_info: DeviceInfo,
    ) -> None:
        super().__init__(entity_description, appliance, device_info)
        self._programs = entity_description.mapping
        self._rev_programs = {value: key for key, value in self._programs.items()}

    @property
    def options(self) -> list[str] | None:
        return list(self._programs.values())

    @property
    def current_option(self) -> list[str] | None:
        if self._appliance.selected_program:
            if self._appliance.selected_program.name in self._programs:
                return self._programs[self._appliance.selected_program.name]
            return self._appliance.selected_program.name
        return None

    async def async_select_option(self, option: str) -> None:
<<<<<<< HEAD
        await self._appliance.programs[self._rev_programs[option]].select()


class HCStartIn(HCSelect):
    """Start_in select Entity."""

    _entity: Program_Option

    def __init__(
        self,
        entity_description: HCSelectEntityDescription,
        appliance: HomeAppliance,
        device_info: DeviceInfo,
    ) -> None:
        super().__init__(entity_description, appliance, device_info)
        self._set_options()

    @property
    def current_option(self) -> str:
        t = self._entity.value
        return f"{int(t / 3600)}:{int((t % 3600) / 60):02}"

    async def async_select_option(self, option: str) -> None:
        parts = option.split(":")
        delay = int(parts[0]) * 3600 + int(parts[1]) * 60
        await self._entity.set_value(delay)

    def _set_options(self) -> None:
        self._attr_options = []
        if self._entity.min and self._entity.max:
            for t in range(int(self._entity.min), int(self._entity.max), 900):
                self._options.append(f"{int(t / 3600)}:{int((t % 3600) / 60):02}")

    async def callback(self, entity: HcEntity) -> None:
        self._set_options()
        await super().callback(entity)
=======
        await self._appliance.programs[self._programs[option]].select()
>>>>>>> 9338bf7b
<|MERGE_RESOLUTION|>--- conflicted
+++ resolved
@@ -109,43 +109,4 @@
         return None
 
     async def async_select_option(self, option: str) -> None:
-<<<<<<< HEAD
-        await self._appliance.programs[self._rev_programs[option]].select()
-
-
-class HCStartIn(HCSelect):
-    """Start_in select Entity."""
-
-    _entity: Program_Option
-
-    def __init__(
-        self,
-        entity_description: HCSelectEntityDescription,
-        appliance: HomeAppliance,
-        device_info: DeviceInfo,
-    ) -> None:
-        super().__init__(entity_description, appliance, device_info)
-        self._set_options()
-
-    @property
-    def current_option(self) -> str:
-        t = self._entity.value
-        return f"{int(t / 3600)}:{int((t % 3600) / 60):02}"
-
-    async def async_select_option(self, option: str) -> None:
-        parts = option.split(":")
-        delay = int(parts[0]) * 3600 + int(parts[1]) * 60
-        await self._entity.set_value(delay)
-
-    def _set_options(self) -> None:
-        self._attr_options = []
-        if self._entity.min and self._entity.max:
-            for t in range(int(self._entity.min), int(self._entity.max), 900):
-                self._options.append(f"{int(t / 3600)}:{int((t % 3600) / 60):02}")
-
-    async def callback(self, entity: HcEntity) -> None:
-        self._set_options()
-        await super().callback(entity)
-=======
-        await self._appliance.programs[self._programs[option]].select()
->>>>>>> 9338bf7b
+        await self._appliance.programs[self._rev_programs[option]].select()